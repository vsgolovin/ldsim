"""
Unit values for nondimensionalization.
"""
import ldsim.constants as const

t = 1e-9
T = 300
E = const.kb * T
V = E / 1.0
q = const.q
x = q / (const.eps_0 * V)
n = 1 / x**3
mu = x**2 / (V * t)
j = q / (t * x**2)
P = E / t

dct = {'Ev': E, 'Ec': E, 'Eg': E, 'Nd': n, 'Na': n, 'C_dop': n,
       'Nc': n, 'Nv': n, 'mu_n': mu, 'mu_p': mu,
       'tau_n': t, 'tau_p': t, 'B': 1 / (n * t),
       'Cn': 1 / (n**2 * t), 'Cp': 1 / (n**2 * t),
       'eps': 1, 'n_refr': 1, 'ni': n, 'wg_mode': 1 / x,
       'n0': n, 'p0': n, 'psi_lcn': V, 'psi_bi': V,
       'psi': V, 'phi_n': V, 'phi_p': V, 'n': n, 'p': n,
       'dn_dpsi': n / V, 'dn_dphin': n / V,
       'dp_dpsi': n / V, 'dp_dphip': n / V,
       'g0': 1 / x, 'N_tr': n, 'S': n * x, 'gain': 1 / x,
       'fca_e': 1 / (n * x), 'fca_h': 1 / (n * x),
<<<<<<< HEAD
       'jn': j, 'jp': j, 'V': V, 'T': 1}
=======
       'jn': j, 'jp': j, 'T': T, 'Vt': E,
       'R_srh': 1 / t, 'R_rad': 1 / t, 'R_aug': 1 / t, 'R_st': 1 / t}
>>>>>>> 0d189c21
<|MERGE_RESOLUTION|>--- conflicted
+++ resolved
@@ -25,9 +25,5 @@
        'dp_dpsi': n / V, 'dp_dphip': n / V,
        'g0': 1 / x, 'N_tr': n, 'S': n * x, 'gain': 1 / x,
        'fca_e': 1 / (n * x), 'fca_h': 1 / (n * x),
-<<<<<<< HEAD
-       'jn': j, 'jp': j, 'V': V, 'T': 1}
-=======
        'jn': j, 'jp': j, 'T': T, 'Vt': E,
-       'R_srh': 1 / t, 'R_rad': 1 / t, 'R_aug': 1 / t, 'R_st': 1 / t}
->>>>>>> 0d189c21
+       'R_srh': 1 / t, 'R_rad': 1 / t, 'R_aug': 1 / t, 'R_st': 1 / t}